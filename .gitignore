--- conflicted
+++ resolved
@@ -1,12 +1,8 @@
 .vscode
 _skbuild
 
-<<<<<<< HEAD
-# visual_tests output
 test/visual_tests/*.pdf
 
-=======
->>>>>>> 5772f792
 ### From GitHub's Python.gitignore https://github.com/github/gitignore/blob/master/Python.gitignore ###
 
 # Byte-compiled / optimized / DLL files
